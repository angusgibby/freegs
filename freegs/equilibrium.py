--- conflicted
+++ resolved
@@ -470,11 +470,7 @@
         dR = self.R[1, 0] - self.R[0, 0]
         dZ = self.Z[0, 1] - self.Z[0, 0]
         self._current = romb(romb(Jtor)) * dR * dZ
-<<<<<<< HEAD
-        self.Jtor=Jtor
-=======
         self.Jtor = Jtor
->>>>>>> 44fc18ef
 
     def _updateBoundaryPsi(self,psi=None):
         """
