"""
Routines for solving the nonlinear part of the Grad-Shafranov equation

Copyright 2016-2019 Ben Dudson, University of York. Email: benjamin.dudson@york.ac.uk

This file is part of FreeGS.

FreeGS is free software: you can redistribute it and/or modify
it under the terms of the GNU Lesser General Public License as published by
the Free Software Foundation, either version 3 of the License, or
(at your option) any later version.

FreeGS is distributed in the hope that it will be useful,
but WITHOUT ANY WARRANTY; without even the implied warranty of
MERCHANTABILITY or FITNESS FOR A PARTICULAR PURPOSE.  See the
GNU Lesser General Public License for more details.

You should have received a copy of the GNU Lesser General Public License
along with FreeGS.  If not, see <http://www.gnu.org/licenses/>.
"""

from numpy import amin, amax, array
from . import critical
import numpy as np


def solve(
    eq,
    profiles,
    constrain=None,
    rtol=1e-3,
    atol=1e-10,
    blend=0.0,
    show=False,
    axis=None,
    pause=0.0001,
    psi_bndry=None,
    maxits=50,
    convergenceInfo=False,
    check_limited=False,
    wait_for_limited=False,
    limit_it=0,
):
    """
    Perform Picard iteration to find solution to the Grad-Shafranov equation

    eq       - an Equilibrium object (equilibrium.py)
    profiles - A Profile object for toroidal current (jtor.py)

    rtol     - Relative tolerance (change in psi)/( max(psi) - min(psi) )
    atol     - Absolute tolerance, change in psi
    blend    - Blending of previous and next psi solution
               psi{n+1} <- psi{n+1} * (1-blend) + blend * psi{n}

    show     - If true, plot the plasma equilibrium at each nonlinear step
    axis     - Specify a figure to plot onto. Default (None) creates a new figure
    pause    - Delay between output plots. If negative, waits for window to be closed

    maxits   - Maximum number of iterations. Set to None for no limit.
               If this limit is exceeded then a RuntimeError is raised.

    convergenceInfo - True/False toggle for outputting convergence data.

    check_limited - True/False toggle to control checking for limited plasmas.
    wait_for_limited - True/False toggle to keep iterating until the plasma is limited.
    limit_it - Integer > Sometimes waiting some number of interations before checking if
    a plasma is limited can improve convergence. This sets the number of iterations to wait.
    """

    if constrain is not None:
        # Set the coil currents to get X-points in desired locations
        constrain(eq)

    # Get the total psi = plasma + coils
    psi = eq.psi()

    if show:
        import matplotlib.pyplot as plt
        from .plotting import plotEquilibrium

        if pause > 0.0 and axis is None:
            # No axis specified, so create a new figure
            fig = plt.figure()
            axis = fig.add_subplot(111)

    # Count number of iterations
    iteration = 0

    # Initial relative change in psi (set high to prevent immediate convergence)
    psi_relchange = 10.0

    # Initial psi_bndry (set low to prevent immediate convergence)
    bndry = 0.0

    # Set an initial value for bndry_change (set high to prevent immediate convergence)
    bndry_change = 10.0

    # Plasma assumed to not be limited at first
    has_been_limited = False

    # It is not yet ok to stop itterating
    ok_to_break = False

    psi_maxchange_iterations, psi_relchange_iterations = [], []

    # Start main loop
    while True:

        if show:
            # Plot state of plasma equilibrium
            if pause < 0:
                fig = plt.figure()
                axis = fig.add_subplot(111)
            else:
                axis.clear()

            plotEquilibrium(eq, axis=axis, show=False)

            if pause < 0:
                # Wait for user to close the window
                plt.show()
            else:
                # Update the canvas and pause
                # Note, a short pause is needed to force drawing update
                axis.figure.canvas.draw()
                plt.pause(pause)

        # Copy psi to compare at the end
        psi_last = psi.copy()

        # Boundary flux can also be used as a convergence criterion, so note it
        bndry_last = bndry

        if (iteration >= limit_it or has_been_limited) and check_limited:
            # The user wishes to check for a limited plasma.
            # The minimum number or iterations has passed.
            # If it is ever found to be limited, keep checking for
            # further limited plasmas.

            eq.check_limited = True
            eq.solve(profiles, psi=psi, psi_bndry=eq.psi_bndry)

        else:

            # Either the user does not wish to check for a limited plasma,
            # or not enough iterations have passed yet.
            eq.check_limited = False
            eq.solve(profiles, psi=psi, psi_bndry=psi_bndry)

        # Keep track of whether or not the plasma has at all been limited.
        if eq.is_limited:
            has_been_limited = True

        # If the equilibrium is limited, is must remain so for atleast
        # 1 iteration to allow sudden diverted->limited changes
        # to propagate to the plasma internal profiles. This is captured
        # by also checking if psi_bndry converges.

        if eq.psi_bndry is not None:
            # Check is psi_bndry converges
            bndry = eq.psi_bndry
            bndry_change = bndry_last - bndry
            bndry_relchange = abs(bndry_change / bndry)

        else:
            # Dummy condition to prevent boundary
            # convergence when there is no boundary
            # ie set the change to > rtol
            bndry_relchange = 2.0 * rtol

        # Get the new psi, including coils
        psi = eq.psi()

        # Compare against last solution
        psi_change = psi_last - psi
        psi_maxchange = amax(abs(psi_change))
        psi_relchange = psi_maxchange / (amax(psi) - amin(psi))

        psi_maxchange_iterations.append(psi_maxchange)
        psi_relchange_iterations.append(psi_relchange)

        # User has the option to keep converging until limited
        if not wait_for_limited:
            # User does not wish to wait for the plasma to become limited
            ok_to_break = True

        elif wait_for_limited and eq.is_limited:
            # User wants to check if plasma limited and it is actually limited
            ok_to_break = True

        else:
            # The user wants to wait for a limited plasma. The plasma is not limited.
            ok_to_break = False

        if show:
<<<<<<< HEAD
            print('psi_relchange: '+str(psi_relchange))
            print('bndry_relchange: '+str(bndry_relchange))
            print('\n')
=======
            print("psi_relchange: " + str(psi_relchange))
            print("bndry_relchange: " + str(bndry_relchange))
            print("bndry_change: " + str(bndry_change))
            print("\n")
>>>>>>> d2713b1c

        # Check if the changes in psi are small enough and that it is ok to start checking for convergence
        if (
            ((psi_maxchange < atol) or (psi_relchange < rtol))
            and ((bndry_relchange < rtol) or (abs(bndry_change) < atol))
            and ok_to_break
        ):
            break

        # Adjust the coil currents
        if constrain is not None:
            constrain(eq)

        psi = (1.0 - blend) * eq.psi() + blend * psi_last

        # Check if the maximum iterations has been exceeded
        iteration += 1
        if maxits and iteration > maxits:
            raise RuntimeError(
                "Picard iteration failed to converge (too many iterations)"
            )
    if convergenceInfo:
        return array(psi_maxchange_iterations), array(psi_relchange_iterations)<|MERGE_RESOLUTION|>--- conflicted
+++ resolved
@@ -193,16 +193,10 @@
             ok_to_break = False
 
         if show:
-<<<<<<< HEAD
-            print('psi_relchange: '+str(psi_relchange))
-            print('bndry_relchange: '+str(bndry_relchange))
-            print('\n')
-=======
             print("psi_relchange: " + str(psi_relchange))
             print("bndry_relchange: " + str(bndry_relchange))
             print("bndry_change: " + str(bndry_change))
             print("\n")
->>>>>>> d2713b1c
 
         # Check if the changes in psi are small enough and that it is ok to start checking for convergence
         if (
