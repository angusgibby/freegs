--- conflicted
+++ resolved
@@ -21,11 +21,8 @@
 """
 
 from numpy import linspace, amin, amax
-<<<<<<< HEAD
 from . import critical, machine
-=======
-from . import critical
->>>>>>> d2713b1c
+
 
 
 def plotCoils(coils, axis=None):
